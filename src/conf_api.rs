--- conflicted
+++ resolved
@@ -85,23 +85,6 @@
     }
 }
 
-<<<<<<< HEAD
-
-=======
-pub fn get_page_by_id(key: &Key, id: &String) -> anyhow::Result<Page> {
-    let client = blocking::Client::new();
-    let resp = client
-        .get(format!(
-            "https://{}/wiki/api/v2/pages/{}?body-format=storage",
-            key.confluence_domain, id
-        ))
-        .basic_auth(&key.username, Some(&key.token))
-        .send()?
-        .text()?;
-    let parsed_resp: Page = serde_json::from_str(resp.as_str())?;
-    Ok(parsed_resp)
-}
->>>>>>> bcfa97e1
 
 pub fn update_page_by_id(
     key: &Key,
