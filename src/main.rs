mod actions;
mod conf_api;

use serde::{de::Error, Deserialize, Deserializer};
use std::fs::File;
use std::{io::Read, path::{Path, PathBuf}};
use toml;
use anyhow::{Result, Context};

use clap::Parser;

// Command line interface for clap
#[derive(Parser, Debug)]
#[command(version, about, long_about = None)]
struct Args {
    #[command(subcommand)]
    action: Action,
}

#[derive(Debug, clap::Subcommand)]
enum Action {
    Fetch {
        #[arg(short, long)]
        space: String,

        #[arg(short, long)]
        page: String,

        #[arg(short, long)]
        filename: PathBuf,
    },
    Publish {
        #[arg(short, long)]
        space: String,

        #[arg(short, long)]
        page: String,

        #[arg(short, long)]
        filename: PathBuf,
    },
    Edit {
        #[arg(short, long)]
        id: String,
    },
}

// Config structure. Note deserialize_with for save_location, see fn
#[derive(Deserialize, Debug)]
struct Config {
    #[serde(deserialize_with = "from_tilde_path")]
    save_location: PathBuf,
    key: Key,
}

impl Config {
    fn read_config<P: AsRef<Path>>(file_name: &P) -> Result<Config> {
        let mut contents = String::new();
        let mut file = File::open(&file_name).context("Config file could not be found")?;
        file.read_to_string(&mut contents).context("File is not readable")?;
        toml::from_str::<Config>(contents.as_str()).context("The config file could not be parsed: check the formatting")
    }
}

#[derive(Deserialize, Debug)]
struct Key {
    confluence_domain: String,
    username: String,
    token: String,
}

// Implements a custom deserializer for save_location that automatically
// expands the tilde to the users home directory (unix only)
fn from_tilde_path<'de, D>(deserializer: D) -> Result<PathBuf, D::Error>
where
    D: Deserializer<'de>,
{
    let s: String = Deserialize::deserialize(deserializer)?;
    expanduser::expanduser(s).map_err(D::Error::custom)
}

fn main() {
    let mut home_dir = home::home_dir().expect("home dir should always exist");
    home_dir.push(".config/concmd/config.toml");

<<<<<<< HEAD
    let config = Config::read_config(&home_dir)?;
=======
    let config = Config::read_config(&home_dir).unwrap();
>>>>>>> bcfa97e1

    let cli = Args::parse();

    match &cli.action {
        Action::Fetch {
            space,
            page,
            filename,
        } => crate::actions::fetch_page(space, page, filename),
        Action::Publish {
            space,
            page,
            filename,
        } => crate::actions::publish_page(space, page, filename),
        Action::Edit { id } => crate::actions::edit_page_by_id(&config, id),
    }
}<|MERGE_RESOLUTION|>--- conflicted
+++ resolved
@@ -83,11 +83,7 @@
     let mut home_dir = home::home_dir().expect("home dir should always exist");
     home_dir.push(".config/concmd/config.toml");
 
-<<<<<<< HEAD
-    let config = Config::read_config(&home_dir)?;
-=======
     let config = Config::read_config(&home_dir).unwrap();
->>>>>>> bcfa97e1
 
     let cli = Args::parse();
 
